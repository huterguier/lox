[build-system]
requires = ["setuptools>=61.0"]
build-backend = "setuptools.build_meta"

[project]
name = "lox"
version = "0.1.0"
description = "Logging library for JAX that compatible with transformations such as jit and vmap."
readme = "README.md"
requires-python = ">=3.10"
license = "Apache-2.0"
authors = [
  { name = "huterguier", email = "huterguier@gmail.com" }
]
dependencies = [
  "jax>=0.6.0",
  "wandb>=0.20.1",
]
classifiers = [
  "Programming Language :: Python :: 3",
  "Operating System :: OS Independent",
]

<<<<<<< HEAD
=======
[project.optional-dependencies]
cuda = ["jax[cuda12]>=0.6.0"]
testing = [
  "absl-py",
]
docs = [
  "matplotlib",
]
>>>>>>> 423b8a21

[project.urls]
Homepage = "https://github.com/huterguier/lox"

[tool.setuptools.packages.find]
include = ["lox", "lox.*"]
exclude = ["images"]<|MERGE_RESOLUTION|>--- conflicted
+++ resolved
@@ -21,8 +21,6 @@
   "Operating System :: OS Independent",
 ]
 
-<<<<<<< HEAD
-=======
 [project.optional-dependencies]
 cuda = ["jax[cuda12]>=0.6.0"]
 testing = [
@@ -31,7 +29,6 @@
 docs = [
   "matplotlib",
 ]
->>>>>>> 423b8a21
 
 [project.urls]
 Homepage = "https://github.com/huterguier/lox"
