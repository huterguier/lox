import functools
from typing import Callable, Hashable

import jax
<<<<<<< HEAD
from typing import Callable, Hashable
from jax.core import ShapedArray
from jax.extend.core import Var, ClosedJaxpr, Jaxpr, JaxprEqn
=======
>>>>>>> 423b8a21
from jax._src import source_info_util
from jax.core import ShapedArray
from jax.extend.core import ClosedJaxpr, Jaxpr, JaxprEqn, Var

from lox.primitive import lox_p

AxisName = Hashable

AxisName = Hashable


def nolog(fun: Callable) -> Callable:
  @functools.wraps(fun)
  def wrapped(*args, **kwargs):
    closed_jaxpr, out_shape = jax.make_jaxpr(fun, return_shape=True)(*args, **kwargs)
    nolog_jaxpr(closed_jaxpr.jaxpr)
    out_structure = jax.tree_util.tree_structure(out_shape)
    out_flat = jax.core.eval_jaxpr(closed_jaxpr.jaxpr, closed_jaxpr.literals, *args)
    out = jax.tree_util.tree_unflatten(jax.tree_util.tree_structure(out_shape), out_flat)
    return out
  return wrapped


def nolog_jaxpr(jaxpr: Jaxpr) -> None:
  """Remove all logging operations from a Jaxpr."""
  log_eqns = []
  for eqn in jaxpr.eqns:
    if eqn.primitive == lox_p:
      log_eqns.append(eqn)
    if eqn.primitive == jax.lax.scan_p:
      nolog_jaxpr(eqn.params['jaxpr'])
    elif eqn.primitive == jax.lax.cond_p:
      for branch in eqn.params['branches']:
        nolog_jaxpr(branch.jaxpr)
    elif eqn.primitive == jax.lax.while_p:
      nolog_jaxpr(eqn.params['body_jaxpr'])
      nolog_jaxpr(eqn.params['cond_jaxpr'])
    elif eqn.primitive.name == "pjit":
      nolog_jaxpr(eqn.params['jaxpr'])
    elif eqn.primitive == jax.extend.core.primitives.call_p:
      nolog_jaxpr(eqn.params['call_jaxpr'])
  
  for eqn in log_eqns:
    jaxpr.eqns.remove(eqn)
  
<|MERGE_RESOLUTION|>--- conflicted
+++ resolved
@@ -2,12 +2,6 @@
 from typing import Callable, Hashable
 
 import jax
-<<<<<<< HEAD
-from typing import Callable, Hashable
-from jax.core import ShapedArray
-from jax.extend.core import Var, ClosedJaxpr, Jaxpr, JaxprEqn
-=======
->>>>>>> 423b8a21
 from jax._src import source_info_util
 from jax.core import ShapedArray
 from jax.extend.core import ClosedJaxpr, Jaxpr, JaxprEqn, Var
