from functools import wraps
from typing import Any, Callable, Hashable, Iterable, Sequence

import jax
import jax.core
import jax.extend
import jax.numpy as jnp
from jax import ShapeDtypeStruct
<<<<<<< HEAD
from jax.core import ShapedArray
from jax.extend.core import Var, ClosedJaxpr, Jaxpr, JaxprEqn
from jax._src import source_info_util
from typing import Any, Hashable, Iterable, Sequence, Callable
from functools import wraps

from lox.primitive import lox_p
from lox.nolog import nolog_jaxpr
from lox.util import is_hashable, flatten
=======
from jax._src import source_info_util
from jax.core import ShapedArray
from jax.extend.core import ClosedJaxpr, Jaxpr, JaxprEqn, Var

from lox.logdict import logdict
from lox.nolog import nolog_jaxpr
from lox.primitive import lox_p
from lox.util import flatten, is_hashable
>>>>>>> 423b8a21

AxisName = Hashable


def spool(fun: Callable, keep_logs=False) -> Callable:
    """
    Spools a function to extract logs generated during its execution.

    Args:
      fun (Callable): The function to be spooled.
      keep_logs (bool): Whether to keep logs in the jaxpr.
<<<<<<< HEAD
  Returns:
      Callable: A wrapped function that returns the spooled jaxpr and logs.
  """
  @wraps(fun)
  def wrapped(*args, **kwargs):
    args_flat, structure = jax.tree_util.tree_flatten((args, kwargs))
    static_argnums = tuple(i for i, arg in enumerate(args_flat) if is_hashable(arg))
    closed_jaxpr, out_shape = make_spooled_jaxpr(
      flatten(fun, structure),
      static_argnums=static_argnums, 
      return_shape=True,
      keep_logs=keep_logs,
    )(*args_flat)
    dynamic_args_flat = tuple(arg for arg in args_flat if not is_hashable(arg))
    out_structure = jax.tree_util.tree_structure(out_shape)
    out_flat = jax.core.eval_jaxpr(closed_jaxpr.jaxpr, closed_jaxpr.literals, *dynamic_args_flat)
    out = jax.tree_util.tree_unflatten(out_structure, out_flat)
    return out
  return wrapped
=======
    Returns:
        Callable: A wrapped function that returns the spooled jaxpr and logs.
    """

    @wraps(fun)
    def wrapped(*args, **kwargs):
        args_flat, structure = jax.tree.flatten((args, kwargs))
        static_argnums = tuple(i for i, arg in enumerate(args_flat) if is_hashable(arg))
        closed_jaxpr, out_shape = make_spooled_jaxpr(
            flatten(fun, structure),
            static_argnums=static_argnums,
            return_shape=True,
            keep_logs=keep_logs,
        )(*args_flat)
        dynamic_args_flat = tuple(arg for arg in args_flat if not is_hashable(arg))
        out_structure = jax.tree.structure(out_shape)
        out_flat = jax.core.eval_jaxpr(
            closed_jaxpr.jaxpr, closed_jaxpr.literals, *dynamic_args_flat
        )
        out = jax.tree_util.tree_unflatten(out_structure, out_flat)
        return out

    return wrapped
>>>>>>> 423b8a21


def make_spooled_jaxpr(
    fun: Callable,
    static_argnums: int | Iterable[int] = (),
    axis_env: Sequence[tuple[AxisName, int]] | None = None,
    return_shape: bool = False,
    abstracted_axes: Any | None = None,
    keep_logs: bool = False,
) -> Callable[..., ClosedJaxpr | tuple[ClosedJaxpr, Any]]:
    """
    Creates a spooled jaxpr for the given function, extracting logs and their shapes.

    Args:
        fun (Callable): The function to create a jaxpr for.
        static_argnums (int | Iterable[int]): The indices of static arguments.
        axis_env (Sequence[tuple[AxisName, int]] | None): The axis environment for the jaxpr.
        return_shape (bool): Whether to return the shape of the output.
        abstracted_axes (Any | None): Abstracted axes for the jaxpr.
        keep_logs (bool): Whether to keep logs in the jaxpr.
    Returns:
        Callable[..., ClosedJaxpr | tuple[ClosedJaxpr, Any]]: A wrapped function that returns the jaxpr and logs.
    """

    def wrapped(*args, **kwargs):
        closed_jaxpr, out_shape = jax.make_jaxpr(
            fun,
            static_argnums=static_argnums,
            axis_env=axis_env,
            return_shape=True,
            abstracted_axes=abstracted_axes,
        )(*args, **kwargs)
        logs = spool_jaxpr(closed_jaxpr.jaxpr)
        logs_shape = jax.tree_util.tree_map(
            lambda v: ShapeDtypeStruct(v.aval.shape, v.aval.dtype), logs
        )
        if not keep_logs:
            nolog_jaxpr(closed_jaxpr.jaxpr)
        if return_shape:
            return closed_jaxpr, (out_shape, logs_shape)
        else:
            return closed_jaxpr

    return wrapped


def apply(f: Callable, jaxpr: Jaxpr, *invars: Any) -> Any:
    """
    Applies a function to the invars within the context of the jaxpr.

    Args:
        f (Callable): The function to apply.
        jaxpr (Jaxpr): The jaxpr context in which to apply the function.
        *invars: The input variables to the function.
    Returns:
        Any: The output variables after applying the function.
    """
    invars_avals = jax.tree.map(lambda invar: invar.aval, invars)
    closed_jaxpr_f, shape_f = jax.make_jaxpr(f, return_shape=True)(*invars_avals)
    structure_f = jax.tree.structure(shape_f)
    jaxpr_f = closed_jaxpr_f.jaxpr
    jaxpr.eqns.append(
        JaxprEqn(
            primitive=jax.extend.core.primitives.call_p,
            invars=jax.tree.leaves(invars),
            outvars=jaxpr_f.outvars,
            params={"call_jaxpr": jaxpr_f},
            source_info=source_info_util.current(),
            effects=(),
            ctx=jaxpr.eqns[0].ctx,
        )
    )
    outvars = jax.tree.unflatten(structure_f, jaxpr_f.outvars)
    return outvars


def spool_jaxpr(jaxpr: Jaxpr) -> logdict:
    """
    Spools the logs from a jaxpr, extracting logs and their shapes from each equation.
    Combines logs from nested equations in the order they will be executed.

    Args:
        jaxpr (Jaxpr): The jaxpr to spool.
    Returns:
        tuple[dict[str, Any], dict[str, Any]]: The logs and their shapes.
    """
    logs_eqns = []
    for i in range(len(jaxpr.eqns)):
        eqn = jaxpr.eqns[i]
        logs_eqn = None
        if eqn.primitive == lox_p:
            logs_eqn = spool_lox_p(jaxpr, eqn)
        elif eqn.primitive == jax.lax.scan_p:
            logs_eqn = spool_scan_p(jaxpr, eqn)
        elif eqn.primitive == jax.lax.cond_p:
            logs_eqn = spool_cond_p(jaxpr, eqn)
        elif eqn.primitive == jax.lax.while_p:
            logs_eqn = spool_while_p(jaxpr, eqn)
        elif eqn.primitive.name == "pjit":
            logs_eqn = spool_pjit_p(jaxpr, eqn)
        elif eqn.primitive == jax.extend.core.primitives.call_p:
            logs_eqn = spool_call_p(jaxpr, eqn)

        if logs_eqn:
            logs_eqns.append(logs_eqn)

    if logs_eqns:

        def combine(logs_eqns):
            """Combines the logs from multiple equations into a single logdict."""
            logs_jaxpr = logs_eqns[0]
            for logs_eqn in logs_eqns[1:]:
                logs_jaxpr += logs_eqn
            return logs_jaxpr

        logs_jaxpr = apply(combine, jaxpr, logs_eqns)
        jaxpr.outvars.extend(jax.tree_util.tree_leaves(logs_jaxpr))
    else:
        logs_jaxpr = logdict({})

    return logs_jaxpr


def spool_lox_p(jaxpr: Jaxpr, eqn: JaxprEqn) -> logdict:
    """
    Spools the logs from a lox_p primitive. The logs are extracted from the equation's parameters.

    Args:
        eqn (JaxprEqn): The equation representing the lox_p operation.
    Returns:
        tuple[dict[str, Any], dict[str, Any]]: The logs and their shapes.
    """
    del jaxpr
    logs_eqn = jax.tree.unflatten(eqn.params["structure"], eqn.invars)
    return logs_eqn


def spool_scan_p(jaxpr: Jaxpr, eqn: JaxprEqn) -> logdict:
    """
    Spools the logs from a scan_p primitive. The logs of the jaxpr are reshaped to have a static length,
    which is the length of the scan.
    """
    logs_jaxpr = spool_jaxpr(eqn.params["jaxpr"].jaxpr)
    logs_jaxpr_avals = jax.tree_util.tree_map(lambda l: l.aval, logs_jaxpr)

    logs_scan_avals = jax.tree_util.tree_map(
        lambda aval: ShapedArray((eqn.params["length"],) + aval.shape, aval.dtype),
        logs_jaxpr_avals,
    )
    logs_scan = jax.tree.map(lambda aval: Var(aval=aval), logs_scan_avals)
    eqn.outvars.extend(jax.tree.leaves(logs_scan))

    def unstack(logs_scan):
        """Unstacks the logs from the scan, to have a single leading dimension."""
        return jax.tree.map(
            lambda l: l.reshape((-1,) + l.shape[2:]),
            logs_scan,
        )

    logs_eqn = apply(unstack, jaxpr, logs_scan)

    return logs_eqn


def spool_cond_p(jaxpr: Jaxpr, eqn: JaxprEqn) -> logdict:
    """
    Spools the branches of a cond_p primitive. All branches must have the same log structure and shapes.

    Args:
        eqn (JaxprEqn): The equation representing the switch operation.
    Returns:
        logdict: The logs and their shapes for the branches.
    Raises:
        ValueError: If the branches do not have the same log structure or shapes.
    """
    del jaxpr
    branches = eqn.params["branches"]
    logs_branches = []

    for branch in branches:
        logs_branch = spool_jaxpr(branch.jaxpr)
        logs_branches.append(logs_branch)

    logs_eqn = jax.tree.map(
        lambda l: Var(aval=ShapedArray(l.aval.shape, l.aval.dtype)), logs_branches[0]
    )
    eqn.outvars.extend(jax.tree.leaves(logs_eqn))

    return logs_eqn


def spool_while_p(jaxpr: Jaxpr, eqn: JaxprEqn) -> logdict:
    """
    Spools the inner jaxpr of a while_p primitive. If the jaxpr contains any logging operations,
        it raises an error since while loops have non-static lengths.

    Args:
        eqn (JaxprEqn): The equation representing the while loop.
    Returns:
        logdict: An empty logdict, as spooling is not supported for while loops.
    Raises:
        ValueError: If the jaxpr contains any logging operations, since while loops have non-static lengths.
    """
    del jaxpr
    logs_cond = spool_jaxpr(eqn.params["cond_jaxpr"].jaxpr)
    logs_body = spool_jaxpr(eqn.params["body_jaxpr"].jaxpr)
    if logs_cond or logs_body:
        raise ValueError(
            "Spooling for while loops is not supported due to non-static length."
        )
    return logdict({})


def spool_pjit_p(jaxpr: Jaxpr, eqn: JaxprEqn) -> logdict:
    """
    Spools the jaxpr of a pjit primitive. As spooling the function would trigger recompilation,
    the wrapping pjit is removed if the jaxpr contains any lox_p primitives.

    Args:
        eqn (JaxprEqn): The equation representing the pjit operation.
    Returns:
        tuple[dict[str, Any], dict[str, Any]]: The logs and their shapes.
    """
    del jaxpr
    logs_jaxpr = spool_jaxpr(eqn.params["jaxpr"].jaxpr)
    if logs_jaxpr:
        logs_eqn = jax.tree.map(
            lambda l: Var(aval=ShapedArray(l.aval.shape, l.aval.dtype)), logs_jaxpr
        )
        eqn.outvars.extend(jax.tree.leaves(logs_eqn))
        eqn.primitive = jax.extend.core.primitives.call_p
        eqn.params = {"call_jaxpr": eqn.params["jaxpr"].jaxpr}
        return logs_eqn
    else:
<<<<<<< HEAD
      return closed_jaxpr
  return wrapped


def spool_jaxpr(jaxpr: Jaxpr) -> tuple[dict[str, Any], dict[str, Any]]:
  """
  Spools the logs from a jaxpr, extracting logs and their shapes from each equation.
  Combines logs from nested equations in the order they will be executed.

  Args:
      jaxpr (Jaxpr): The jaxpr to spool.
  Returns:
      tuple[dict[str, Any], dict[str, Any]]: The logs and their shapes.
  """

  logs: dict[str, Any] = {}
  log_shapes: dict[str, Any] = {}

  def add_logs(eqn_logs: dict[str, Any]):
    for k, v in eqn_logs.items():
      if k in logs:
        logs[k].append(v)
      else:
        logs[k] = [v]

  def add_log_shapes(eqn_log_shapes):
    for k, v in eqn_logs.items():
      if k in log_shapes:
        log_structures = jax.tree_util.tree_structure(log_shapes[k])
        eqn_log_structures = jax.tree_util.tree_structure(eqn_log_shapes[k])
        if log_structures != eqn_log_structures:
          raise ValueError(f"Log structure mismatch for {k}: {log_structures} vs {eqn_log_structures}")
        if not jax.tree_util.tree_all(jax.tree_util.tree_map(lambda x, y: x.shape == y.shape, log_shapes[k], eqn_log_shapes[k])):
          raise ValueError(f"Log shape mismatch for {k}: {log_shapes[k]} vs {eqn_log_shapes[k]}")
        if not jax.tree_util.tree_all(jax.tree_util.tree_map(lambda x, y: x.dtype == y.dtype, log_shapes[k], eqn_log_shapes[k])):
          raise ValueError(f"Log dtype mismatch for {k}: {log_shapes[k]} vs {eqn_log_shapes[k]}")
      else:
        log_shapes[k] = eqn_log_shapes[k]


  for eqn in jaxpr.eqns:
    eqn_logs, eqn_log_shapes = {}, {}
    if eqn.primitive == lox_p:
      eqn_logs, eqn_log_shapes = spool_lox_p(eqn)
    elif eqn.primitive == jax.lax.scan_p:
      eqn_logs, eqn_log_shapes = spool_scan_p(eqn)
    elif eqn.primitive == jax.lax.cond_p:
      eqn_logs, eqn_log_shapes = spool_cond_p(eqn)
    elif eqn.primitive == jax.lax.while_p:
      eqn_logs, eqn_log_shapes = spool_while_p(eqn)
    elif eqn.primitive.name == "pjit":
      eqn_logs, eqn_log_shapes = spool_pjit_p(eqn)
    elif eqn.primitive == jax.extend.core.primitives.call_p:
      eqn_logs, eqn_log_shapes = spool_call_p(eqn)

    add_logs(eqn_logs)
    add_log_shapes(eqn_log_shapes)

  def combine(logs):
    for k, vals in logs.items():
      reshaped_vals = []
      for val in vals:
        reshaped_val = jax.tree_util.tree_map(lambda v, shape: jnp.reshape(v, (-1,) + shape.shape), val, log_shapes[k])
        reshaped_vals.append(reshaped_val)

      if len(reshaped_vals) == 1:
        logs[k] = reshaped_vals[0]
      else:
        logs[k] = jnp.concatenate(reshaped_vals, axis=0)
    return logs

  if logs:
    logs_avals = jax.tree_util.tree_map(lambda v: v.aval, logs)
    combine_jaxpr, logs_shape = jax.make_jaxpr(combine, return_shape=True)(logs_avals)
    jaxpr.eqns.append(JaxprEqn(
        primitive=jax.extend.core.primitives.call_p,
        invars=jax.tree_util.tree_leaves(logs),
        outvars=combine_jaxpr.jaxpr.outvars,
        params={"call_jaxpr": combine_jaxpr.jaxpr},
        source_info=source_info_util.current(),
        effects=(),
        ctx=jaxpr.eqns[0].ctx,
    ))
    jaxpr.outvars.extend(combine_jaxpr.jaxpr.outvars)
  else:
    logs_shape = {}

  return logs_shape, log_shapes


def spool_lox_p(eqn: JaxprEqn) -> tuple[dict[str, Any], dict[str, Any]]:
  """
  Spools the logs from a lox_p primitive. The logs are extracted from the equation's parameters.

  Args:
      eqn (JaxprEqn): The equation representing the lox_p operation.
  Returns:
      tuple[dict[str, Any], dict[str, Any]]: The logs and their shapes.
  """
  eqn_logs_structure = eqn.params["structure"]
  eqn_logs = jax.tree_util.tree_unflatten(eqn_logs_structure, eqn.invars)
  eqn_log_shapes_flat = jax.tree_util.tree_map(lambda v: ShapeDtypeStruct(v.aval.shape, v.aval.dtype), eqn.invars)
  eqn_log_shapes = jax.tree_util.tree_unflatten(eqn_logs_structure, eqn_log_shapes_flat)
  return eqn_logs, eqn_log_shapes


def spool_scan_p(eqn: JaxprEqn) -> tuple[dict[str, Any], dict[str, Any]]:
  """
  Spools the logs from a scan_p primitive. The logs of the jaxpr are reshaped to have a static length,
  which is the length of the scan.

  Args:
      eqn (JaxprEqn): The equation representing the scan operation.
  Returns:
      tuple[dict[str, Any], dict[str, Any]]: The logs and their shapes.
  """
  jaxpr_logs_shape, jaxpr_log_shapes = spool_jaxpr(eqn.params["jaxpr"].jaxpr)
  eqn_logs = jax.tree_util.tree_map(lambda s: Var(aval=ShapedArray((eqn.params["length"],) + s.shape, s.dtype)), jaxpr_logs_shape)
  eqn_log_shapes = jaxpr_log_shapes
  eqn.outvars.extend(jax.tree_util.tree_leaves(eqn_logs))
  return eqn_logs, eqn_log_shapes


def spool_cond_p(eqn: JaxprEqn) -> tuple[dict[str, Any], dict[str, Any]]:
  """
  Spools the branches of a cond_p primitive. All branches must have the same log structure and shapes.

  Args:
      eqn (JaxprEqn): The equation representing the switch operation.
  Returns:
      tuple[dict[str, Any], dict[str, Any]]: The logs and their shapes.
  Raises:
      ValueError: If the branches do not have the same log structure or shapes.
  """
  branches = eqn.params["branches"]
  branches_logs, branches_log_shapes = [], []

  for branch in branches:
    branch_logs_shape, branch_log_shapes = spool_jaxpr(branch.jaxpr)
    branches_logs.append(branch_logs_shape)
    branches_log_shapes.append(branch_log_shapes)

  if not all(branches_logs[0] == branch_logs for branch_logs in branches_logs):
    raise ValueError("All branches must have the same log structure.")
  if not all(branches_log_shapes[0] == shape for shape in branches_log_shapes):
    raise ValueError("All branches must have the same log shapes.")

  eqn_logs = jax.tree_util.tree_map(lambda s: Var(aval=ShapedArray(s.shape, s.dtype)), branches_logs[0])
  eqn_log_shapes = branches_log_shapes[0]
  eqn.outvars.extend(jax.tree_util.tree_leaves(eqn_logs))

  return eqn_logs, eqn_log_shapes


def spool_while_p(eqn: JaxprEqn) -> tuple[dict[str, Any], dict[str, Any]]:
  """
  Spools the inner jaxpr of a while_p primitive. If the jaxpr contains any logging operations,
      it raises an error since while loops have non-static lengths.

  Args:
      eqn (JaxprEqn): The equation representing the while loop.
  Returns:
      tuple[dict[str, Any], dict[str, Any]]: The logs and their shapes.
  Raises:
      ValueError: If the jaxpr contains any logging operations, since while loops have non-static lengths.
  """
  cond_logs_shape, cond_log_shapes = spool_jaxpr(eqn.params["cond_jaxpr"].jaxpr)
  body_logs_shape, body_log_shapes = spool_jaxpr(eqn.params["body_jaxpr"].jaxpr)
  if cond_logs_shape or cond_log_shapes or body_logs_shape or body_log_shapes:
    raise ValueError("Spooling for while loops is not supported due to non-static length.")
  return {}, {}


def spool_pjit_p(eqn: JaxprEqn) -> tuple[dict[str, Any], dict[str, Any]]:
  """
  Spools the jaxpr of a pjit primitive. As spooling the function would trigger recompilation,
  the wrapping pjit is removed if the jaxpr contains any lox_p primitives.

  Args:
      eqn (JaxprEqn): The equation representing the pjit operation.
  Returns:
      tuple[dict[str, Any], dict[str, Any]]: The logs and their shapes.
  """
  jaxpr_logs_shape, jaxpr_log_shapes = spool_jaxpr(eqn.params["jaxpr"].jaxpr)
  if jaxpr_logs_shape or jaxpr_log_shapes:
    eqn_logs = jax.tree_util.tree_map(lambda s: Var(aval=ShapedArray(s.shape, s.dtype)), jaxpr_logs_shape)
    eqn_log_shapes = jaxpr_log_shapes

    eqn.outvars.extend(jax.tree_util.tree_leaves(eqn_logs))
    eqn.primitive = jax.extend.core.primitives.call_p
    eqn.params = {"call_jaxpr": eqn.params["jaxpr"].jaxpr}
    return eqn_logs, eqn_log_shapes
  else:
    return {}, {}


def spool_call_p(eqn: JaxprEqn) -> tuple[dict[str, Any], dict[str, Any]]:
  """
  Spools the jaxpr of a call_p primitive. This is used to handle the case where a function is called
  within a jaxpr, allowing us to track logs from the called function.

  Args:
      eqn (JaxprEqn): The equation representing the call operation.
  Returns:
      tuple[dict[str, Any], dict[str, Any]]: The logs and their shapes.
  """
  jaxpr_logs_shape, jaxpr_log_shapes = spool_jaxpr(eqn.params["call_jaxpr"])
  eqn_logs = jax.tree_util.tree_map(lambda s: Var(aval=ShapedArray(s.shape, s.dtype)), jaxpr_logs_shape)
  eqn_log_shapes = jaxpr_log_shapes
  eqn.outvars.extend(jax.tree_util.tree_leaves(eqn_logs))
  return eqn_logs, eqn_log_shapes
=======
        return logdict({})


def spool_call_p(jaxpr: Jaxpr, eqn: JaxprEqn) -> logdict:
    """
    Spools the jaxpr of a call_p primitive. This is used to handle the case where a function is called
    within a jaxpr, allowing us to track logs from the called function.

    Args:
        eqn (JaxprEqn): The equation representing the call operation.
    Returns:
        tuple[dict[str, Any], dict[str, Any]]: The logs and their shapes.
    """
    del jaxpr
    logs_call_jaxpr = spool_jaxpr(eqn.params["call_jaxpr"])
    logs_eqn = jax.tree.map(
        lambda l: Var(aval=ShapedArray(l.aval.shape, l.aval.dtype)), logs_call_jaxpr
    )
    eqn.outvars.extend(jax.tree_util.tree_leaves(logs_eqn))
    return logs_eqn


from .primitive import log


def f(xs):
    def step(carry, x):
        log({"x": x})
        x = jax.lax.cond(x > 0, true_fun, false_fun, x)
        return carry + x, carry + x

    def true_fun(x):
        log({"x": x - 1})
        return x + 1

    def false_fun(x):
        log({"x": x + 1})
        return x - 1

    carry = 0
    x = jax.lax.scan(step, carry, xs)
    log({"x": carry})
    return x


x = jnp.array([1, 2, 3])
y, logs = spool(f)(x)
print(logs)
>>>>>>> 423b8a21
<|MERGE_RESOLUTION|>--- conflicted
+++ resolved
@@ -6,17 +6,6 @@
 import jax.extend
 import jax.numpy as jnp
 from jax import ShapeDtypeStruct
-<<<<<<< HEAD
-from jax.core import ShapedArray
-from jax.extend.core import Var, ClosedJaxpr, Jaxpr, JaxprEqn
-from jax._src import source_info_util
-from typing import Any, Hashable, Iterable, Sequence, Callable
-from functools import wraps
-
-from lox.primitive import lox_p
-from lox.nolog import nolog_jaxpr
-from lox.util import is_hashable, flatten
-=======
 from jax._src import source_info_util
 from jax.core import ShapedArray
 from jax.extend.core import ClosedJaxpr, Jaxpr, JaxprEqn, Var
@@ -25,7 +14,6 @@
 from lox.nolog import nolog_jaxpr
 from lox.primitive import lox_p
 from lox.util import flatten, is_hashable
->>>>>>> 423b8a21
 
 AxisName = Hashable
 
@@ -37,27 +25,6 @@
     Args:
       fun (Callable): The function to be spooled.
       keep_logs (bool): Whether to keep logs in the jaxpr.
-<<<<<<< HEAD
-  Returns:
-      Callable: A wrapped function that returns the spooled jaxpr and logs.
-  """
-  @wraps(fun)
-  def wrapped(*args, **kwargs):
-    args_flat, structure = jax.tree_util.tree_flatten((args, kwargs))
-    static_argnums = tuple(i for i, arg in enumerate(args_flat) if is_hashable(arg))
-    closed_jaxpr, out_shape = make_spooled_jaxpr(
-      flatten(fun, structure),
-      static_argnums=static_argnums, 
-      return_shape=True,
-      keep_logs=keep_logs,
-    )(*args_flat)
-    dynamic_args_flat = tuple(arg for arg in args_flat if not is_hashable(arg))
-    out_structure = jax.tree_util.tree_structure(out_shape)
-    out_flat = jax.core.eval_jaxpr(closed_jaxpr.jaxpr, closed_jaxpr.literals, *dynamic_args_flat)
-    out = jax.tree_util.tree_unflatten(out_structure, out_flat)
-    return out
-  return wrapped
-=======
     Returns:
         Callable: A wrapped function that returns the spooled jaxpr and logs.
     """
@@ -81,7 +48,6 @@
         return out
 
     return wrapped
->>>>>>> 423b8a21
 
 
 def make_spooled_jaxpr(
@@ -316,219 +282,6 @@
         eqn.params = {"call_jaxpr": eqn.params["jaxpr"].jaxpr}
         return logs_eqn
     else:
-<<<<<<< HEAD
-      return closed_jaxpr
-  return wrapped
-
-
-def spool_jaxpr(jaxpr: Jaxpr) -> tuple[dict[str, Any], dict[str, Any]]:
-  """
-  Spools the logs from a jaxpr, extracting logs and their shapes from each equation.
-  Combines logs from nested equations in the order they will be executed.
-
-  Args:
-      jaxpr (Jaxpr): The jaxpr to spool.
-  Returns:
-      tuple[dict[str, Any], dict[str, Any]]: The logs and their shapes.
-  """
-
-  logs: dict[str, Any] = {}
-  log_shapes: dict[str, Any] = {}
-
-  def add_logs(eqn_logs: dict[str, Any]):
-    for k, v in eqn_logs.items():
-      if k in logs:
-        logs[k].append(v)
-      else:
-        logs[k] = [v]
-
-  def add_log_shapes(eqn_log_shapes):
-    for k, v in eqn_logs.items():
-      if k in log_shapes:
-        log_structures = jax.tree_util.tree_structure(log_shapes[k])
-        eqn_log_structures = jax.tree_util.tree_structure(eqn_log_shapes[k])
-        if log_structures != eqn_log_structures:
-          raise ValueError(f"Log structure mismatch for {k}: {log_structures} vs {eqn_log_structures}")
-        if not jax.tree_util.tree_all(jax.tree_util.tree_map(lambda x, y: x.shape == y.shape, log_shapes[k], eqn_log_shapes[k])):
-          raise ValueError(f"Log shape mismatch for {k}: {log_shapes[k]} vs {eqn_log_shapes[k]}")
-        if not jax.tree_util.tree_all(jax.tree_util.tree_map(lambda x, y: x.dtype == y.dtype, log_shapes[k], eqn_log_shapes[k])):
-          raise ValueError(f"Log dtype mismatch for {k}: {log_shapes[k]} vs {eqn_log_shapes[k]}")
-      else:
-        log_shapes[k] = eqn_log_shapes[k]
-
-
-  for eqn in jaxpr.eqns:
-    eqn_logs, eqn_log_shapes = {}, {}
-    if eqn.primitive == lox_p:
-      eqn_logs, eqn_log_shapes = spool_lox_p(eqn)
-    elif eqn.primitive == jax.lax.scan_p:
-      eqn_logs, eqn_log_shapes = spool_scan_p(eqn)
-    elif eqn.primitive == jax.lax.cond_p:
-      eqn_logs, eqn_log_shapes = spool_cond_p(eqn)
-    elif eqn.primitive == jax.lax.while_p:
-      eqn_logs, eqn_log_shapes = spool_while_p(eqn)
-    elif eqn.primitive.name == "pjit":
-      eqn_logs, eqn_log_shapes = spool_pjit_p(eqn)
-    elif eqn.primitive == jax.extend.core.primitives.call_p:
-      eqn_logs, eqn_log_shapes = spool_call_p(eqn)
-
-    add_logs(eqn_logs)
-    add_log_shapes(eqn_log_shapes)
-
-  def combine(logs):
-    for k, vals in logs.items():
-      reshaped_vals = []
-      for val in vals:
-        reshaped_val = jax.tree_util.tree_map(lambda v, shape: jnp.reshape(v, (-1,) + shape.shape), val, log_shapes[k])
-        reshaped_vals.append(reshaped_val)
-
-      if len(reshaped_vals) == 1:
-        logs[k] = reshaped_vals[0]
-      else:
-        logs[k] = jnp.concatenate(reshaped_vals, axis=0)
-    return logs
-
-  if logs:
-    logs_avals = jax.tree_util.tree_map(lambda v: v.aval, logs)
-    combine_jaxpr, logs_shape = jax.make_jaxpr(combine, return_shape=True)(logs_avals)
-    jaxpr.eqns.append(JaxprEqn(
-        primitive=jax.extend.core.primitives.call_p,
-        invars=jax.tree_util.tree_leaves(logs),
-        outvars=combine_jaxpr.jaxpr.outvars,
-        params={"call_jaxpr": combine_jaxpr.jaxpr},
-        source_info=source_info_util.current(),
-        effects=(),
-        ctx=jaxpr.eqns[0].ctx,
-    ))
-    jaxpr.outvars.extend(combine_jaxpr.jaxpr.outvars)
-  else:
-    logs_shape = {}
-
-  return logs_shape, log_shapes
-
-
-def spool_lox_p(eqn: JaxprEqn) -> tuple[dict[str, Any], dict[str, Any]]:
-  """
-  Spools the logs from a lox_p primitive. The logs are extracted from the equation's parameters.
-
-  Args:
-      eqn (JaxprEqn): The equation representing the lox_p operation.
-  Returns:
-      tuple[dict[str, Any], dict[str, Any]]: The logs and their shapes.
-  """
-  eqn_logs_structure = eqn.params["structure"]
-  eqn_logs = jax.tree_util.tree_unflatten(eqn_logs_structure, eqn.invars)
-  eqn_log_shapes_flat = jax.tree_util.tree_map(lambda v: ShapeDtypeStruct(v.aval.shape, v.aval.dtype), eqn.invars)
-  eqn_log_shapes = jax.tree_util.tree_unflatten(eqn_logs_structure, eqn_log_shapes_flat)
-  return eqn_logs, eqn_log_shapes
-
-
-def spool_scan_p(eqn: JaxprEqn) -> tuple[dict[str, Any], dict[str, Any]]:
-  """
-  Spools the logs from a scan_p primitive. The logs of the jaxpr are reshaped to have a static length,
-  which is the length of the scan.
-
-  Args:
-      eqn (JaxprEqn): The equation representing the scan operation.
-  Returns:
-      tuple[dict[str, Any], dict[str, Any]]: The logs and their shapes.
-  """
-  jaxpr_logs_shape, jaxpr_log_shapes = spool_jaxpr(eqn.params["jaxpr"].jaxpr)
-  eqn_logs = jax.tree_util.tree_map(lambda s: Var(aval=ShapedArray((eqn.params["length"],) + s.shape, s.dtype)), jaxpr_logs_shape)
-  eqn_log_shapes = jaxpr_log_shapes
-  eqn.outvars.extend(jax.tree_util.tree_leaves(eqn_logs))
-  return eqn_logs, eqn_log_shapes
-
-
-def spool_cond_p(eqn: JaxprEqn) -> tuple[dict[str, Any], dict[str, Any]]:
-  """
-  Spools the branches of a cond_p primitive. All branches must have the same log structure and shapes.
-
-  Args:
-      eqn (JaxprEqn): The equation representing the switch operation.
-  Returns:
-      tuple[dict[str, Any], dict[str, Any]]: The logs and their shapes.
-  Raises:
-      ValueError: If the branches do not have the same log structure or shapes.
-  """
-  branches = eqn.params["branches"]
-  branches_logs, branches_log_shapes = [], []
-
-  for branch in branches:
-    branch_logs_shape, branch_log_shapes = spool_jaxpr(branch.jaxpr)
-    branches_logs.append(branch_logs_shape)
-    branches_log_shapes.append(branch_log_shapes)
-
-  if not all(branches_logs[0] == branch_logs for branch_logs in branches_logs):
-    raise ValueError("All branches must have the same log structure.")
-  if not all(branches_log_shapes[0] == shape for shape in branches_log_shapes):
-    raise ValueError("All branches must have the same log shapes.")
-
-  eqn_logs = jax.tree_util.tree_map(lambda s: Var(aval=ShapedArray(s.shape, s.dtype)), branches_logs[0])
-  eqn_log_shapes = branches_log_shapes[0]
-  eqn.outvars.extend(jax.tree_util.tree_leaves(eqn_logs))
-
-  return eqn_logs, eqn_log_shapes
-
-
-def spool_while_p(eqn: JaxprEqn) -> tuple[dict[str, Any], dict[str, Any]]:
-  """
-  Spools the inner jaxpr of a while_p primitive. If the jaxpr contains any logging operations,
-      it raises an error since while loops have non-static lengths.
-
-  Args:
-      eqn (JaxprEqn): The equation representing the while loop.
-  Returns:
-      tuple[dict[str, Any], dict[str, Any]]: The logs and their shapes.
-  Raises:
-      ValueError: If the jaxpr contains any logging operations, since while loops have non-static lengths.
-  """
-  cond_logs_shape, cond_log_shapes = spool_jaxpr(eqn.params["cond_jaxpr"].jaxpr)
-  body_logs_shape, body_log_shapes = spool_jaxpr(eqn.params["body_jaxpr"].jaxpr)
-  if cond_logs_shape or cond_log_shapes or body_logs_shape or body_log_shapes:
-    raise ValueError("Spooling for while loops is not supported due to non-static length.")
-  return {}, {}
-
-
-def spool_pjit_p(eqn: JaxprEqn) -> tuple[dict[str, Any], dict[str, Any]]:
-  """
-  Spools the jaxpr of a pjit primitive. As spooling the function would trigger recompilation,
-  the wrapping pjit is removed if the jaxpr contains any lox_p primitives.
-
-  Args:
-      eqn (JaxprEqn): The equation representing the pjit operation.
-  Returns:
-      tuple[dict[str, Any], dict[str, Any]]: The logs and their shapes.
-  """
-  jaxpr_logs_shape, jaxpr_log_shapes = spool_jaxpr(eqn.params["jaxpr"].jaxpr)
-  if jaxpr_logs_shape or jaxpr_log_shapes:
-    eqn_logs = jax.tree_util.tree_map(lambda s: Var(aval=ShapedArray(s.shape, s.dtype)), jaxpr_logs_shape)
-    eqn_log_shapes = jaxpr_log_shapes
-
-    eqn.outvars.extend(jax.tree_util.tree_leaves(eqn_logs))
-    eqn.primitive = jax.extend.core.primitives.call_p
-    eqn.params = {"call_jaxpr": eqn.params["jaxpr"].jaxpr}
-    return eqn_logs, eqn_log_shapes
-  else:
-    return {}, {}
-
-
-def spool_call_p(eqn: JaxprEqn) -> tuple[dict[str, Any], dict[str, Any]]:
-  """
-  Spools the jaxpr of a call_p primitive. This is used to handle the case where a function is called
-  within a jaxpr, allowing us to track logs from the called function.
-
-  Args:
-      eqn (JaxprEqn): The equation representing the call operation.
-  Returns:
-      tuple[dict[str, Any], dict[str, Any]]: The logs and their shapes.
-  """
-  jaxpr_logs_shape, jaxpr_log_shapes = spool_jaxpr(eqn.params["call_jaxpr"])
-  eqn_logs = jax.tree_util.tree_map(lambda s: Var(aval=ShapedArray(s.shape, s.dtype)), jaxpr_logs_shape)
-  eqn_log_shapes = jaxpr_log_shapes
-  eqn.outvars.extend(jax.tree_util.tree_leaves(eqn_logs))
-  return eqn_logs, eqn_log_shapes
-=======
         return logdict({})
 
 
@@ -576,5 +329,4 @@
 
 x = jnp.array([1, 2, 3])
 y, logs = spool(f)(x)
-print(logs)
->>>>>>> 423b8a21
+print(logs)