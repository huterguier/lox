from functools import wraps
from typing import Any, Callable, Hashable, Iterable, Sequence

import jax
import jax.core
import jax.extend
from jax.extend.core import ClosedJaxpr, Jaxpr
<<<<<<< HEAD
from typing import Any, Hashable, Iterable, Sequence, Callable
=======

>>>>>>> 423b8a21
from lox.primitive import lox_p
from lox.util import flatten, is_hashable
from lox.logdict import logdict

AxisName = Hashable

AxisName = Hashable

def tap(
    fun: Callable, 
    argnames: str | Iterable[str] | None = None,
    callback: Callable[logdict, None] | None = None,
) -> Callable:
  """
  A function transformation that taps into the execution of a JAX function and prints the values of specified arguments. One can only ``tap`` into values that are logged with :func:`lox.log`.
  This transformation modifies the function to exectute a callback with the tapped values. By default this callback will display the values in the console.
  It can be used to debug and inspect the values of arguments during the execution of a JAX function. It is possible to specify which arguments to tap by providing their names. If no names are provided, all arguments will be tapped. 
  It is possible to provide a custom callback function to be called with the tapped values. 
  The callback function should accept a single argument, which is a `logdict` containing the tapped values. 

    >>> def callback(logs: logdict):
    >>>   print(logs)
    >>> def f(x, y):
    >>>   x = lox.log({"x": x, "y": y})
    >>>   return x + y, x * y
    >>> x, y = 1.0, 2.0
    >>> y = lox.tap(f, argnames=["y"], callback=callback)(x, y)
    {"y": 2.0}

  Note that this transformation can introduce a significant overhead, especially if the function is called frequently or with large inputs. It is recommended to use this transformation only for debugging purposes and to remove it before any performance-critical execution.
  Use :func:`lox.spool` to log values that you want to tap into.

  Args:
    fun: The function you want to tap into.
    argnames: A string or iterable of strings specifying the names of the arguments to be printed. If None, all arguments will be tapped.
    callback: A callback function to be called with the tapped values. If None, the default callback will be used to display the values.
  Returns:
    Callable: A wrapped function that executes the original function and prints the tapped values.
  """
  @wraps(fun)
  def wrapped(*args, **kwargs):
    args_flat, structure = jax.tree_util.tree_flatten((args, kwargs))
    static_argnums = tuple(i for i, arg in enumerate(args_flat) if is_hashable(arg))
    closed_jaxpr, out_shape = make_tapped_jaxpr(
      flatten(fun, structure),
      static_argnums=static_argnums, 
      return_shape=True,
      argnames=argnames,
      callback=callback,
    )(*args_flat)
    dynamic_args_flat = tuple(arg for arg in args_flat if not is_hashable(arg))
    out_structure = jax.tree_util.tree_structure(out_shape)
    out_flat = jax.core.eval_jaxpr(closed_jaxpr.jaxpr, closed_jaxpr.literals, *dynamic_args_flat)
    out = jax.tree_util.tree_unflatten(out_structure, out_flat)
    return out
  return wrapped


def make_tapped_jaxpr(
    fun: Callable,
    static_argnums: int | Iterable[int] = (),
    axis_env: Sequence[tuple[AxisName, int]] | None = None,
    return_shape: bool = False,
    abstracted_axes: Any | None = None,
    argnames: str | Iterable[str] | None = None,
    callback: Callable[logdict, None] | None = None,
) -> Callable[..., tuple[ClosedJaxpr, Any]]:
  """
  Creates a JAX function that returns a closed Jaxpr with the specified arguments tapped.

  Args:
      fun (Callable): The function to create a jaxpr for.
      static_argnums (int | Iterable[int]): The indices of static arguments.
      axis_env (Sequence[tuple[AxisName, int]] | None): The axis environment for the jaxpr.
      return_shape (bool): Whether to return the shape of the output.
      abstracted_axes (Any | None): Abstracted axes for the jaxpr.
      argnames (str | Iterable[str] | None): The names of the arguments to be tapped. If None, all arguments will be tapped.
  Returns:
      Callable[..., ClosedJaxpr | tuple[ClosedJaxpr, Any]]: A wrapped function that returns the jaxpr and logs.
  """
  if argnames is str:
    argnames = (argnames,)
  def wrapped(*args, **kwargs):
    closed_jaxpr, out_shape = jax.make_jaxpr(
        fun,
        static_argnums=static_argnums,
        axis_env=axis_env,
        return_shape=True,
        abstracted_axes=abstracted_axes,
    )(*args, **kwargs)
    _ = tap_jaxpr(
        closed_jaxpr.jaxpr, 
        argnames=argnames, 
        callback=callback if callback is not None else print
    )
    return closed_jaxpr, out_shape
  return wrapped


def tap_jaxpr(
    jaxpr: Jaxpr, 
    callback: Callable[logdict, None],
    argnames: Iterable[str] | None = None,
):
  """
  Taps into a JAX Jaxpr and prints the values of specified arguments. Recurisvely traverses the Jaxpr to find and tap into `lox_p` primitives.

  Args:
    jaxpr (Jaxpr): The Jaxpr to be tapped.
    argnames (Iterable[str] | None): An iterable of argument names to be tapped. If None, all arguments will be tapped.
  Returns:
    bool: True if the Jaxpr was modified, False otherwise.
  """
<<<<<<< HEAD
  def callback(structure, *vals):
    def _callback(*vals):
      data = jax.tree_util.tree_unflatten(structure, vals)
      print(data)
    jax.debug.callback(
        _callback,
        *vals,
    )
=======

  def wrapped_callback(structure, *logs_flat):
    def _callback(*logs_flat):
      logs = jax.tree.unflatten(structure, logs_flat)
      callback(logs)
    jax.debug.callback(_callback, *logs_flat)
>>>>>>> 423b8a21

  i = 0
  modified = False

  while i < len(jaxpr.eqns):
    eqn = jaxpr.eqns[i]

    if eqn.primitive == lox_p:
      structure = eqn.params["structure"]
<<<<<<< HEAD
      invars_data = jax.tree_util.tree_unflatten(structure, eqn.invars)
      if argnames is None:
        invars_data_tapped = invars_data
      else:
        invars_data_tapped = {k: v for k, v in invars_data.items() if k in argnames}
      invars_tapped, structure_tapped = jax.tree_util.tree_flatten(invars_data_tapped)
      avals_tapped = jax.tree_util.tree_map(lambda var: var.aval, invars_tapped)
      if avals_tapped:
        print_jaxpr = jax.make_jaxpr(callback, static_argnums=(0,))(structure_tapped, *avals_tapped)
=======
      logs = jax.tree.unflatten(structure, eqn.invars)
      if argnames is not None:
        for k in logs:
          if k not in argnames:
            del logs[k]
      logs_avals = jax.tree.map(lambda l: l.aval, logs)
      logs_avals_flat, structure_avals = jax.tree.flatten(logs_avals)
      if logs_avals:
        print_jaxpr = jax.make_jaxpr(
            wrapped_callback,
            static_argnums=(0),
        )(
            structure_avals,
            *logs_avals_flat, 
        )
>>>>>>> 423b8a21
        jaxpr.eqns.insert(i, print_jaxpr.jaxpr.eqns[0])
        jaxpr.eqns[i].invars = jax.tree.leaves(logs)
        i += 1
        modified = True

    elif eqn.primitive == jax.lax.scan_p:
      modified |= tap_jaxpr(eqn.params["jaxpr"].jaxpr, callback, argnames)

    elif eqn.primitive == jax.lax.cond_p:
      branches = eqn.params["branches"]
      for branch in branches:
        modified |= tap_jaxpr(branch.jaxpr, callback, argnames)

    elif eqn.primitive == jax.lax.while_p:
      modified |= tap_jaxpr(eqn.params["cond_jaxpr"].jaxpr, callback, argnames)
      modified |= tap_jaxpr(eqn.params["body_jaxpr"].jaxpr, callback, argnames)

    elif eqn.primitive.name == "pjit":
      modified_call_jaxpr = tap_jaxpr(eqn.params["jaxpr"], callback, argnames)
      if modified_call_jaxpr:
        eqn.primitive = jax.extend.core.primitives.call_p
        eqn.params = {"call_jaxpr": eqn.params["jaxpr"].jaxpr}
        modified = True

    elif eqn.primitive == jax.extend.core.primitives.call_p:
      modified |= tap_jaxpr(eqn.params["call_jaxpr"], callback, argnames)

    i += 1
  return modified<|MERGE_RESOLUTION|>--- conflicted
+++ resolved
@@ -5,11 +5,7 @@
 import jax.core
 import jax.extend
 from jax.extend.core import ClosedJaxpr, Jaxpr
-<<<<<<< HEAD
-from typing import Any, Hashable, Iterable, Sequence, Callable
-=======
 
->>>>>>> 423b8a21
 from lox.primitive import lox_p
 from lox.util import flatten, is_hashable
 from lox.logdict import logdict
@@ -123,23 +119,12 @@
   Returns:
     bool: True if the Jaxpr was modified, False otherwise.
   """
-<<<<<<< HEAD
-  def callback(structure, *vals):
-    def _callback(*vals):
-      data = jax.tree_util.tree_unflatten(structure, vals)
-      print(data)
-    jax.debug.callback(
-        _callback,
-        *vals,
-    )
-=======
 
   def wrapped_callback(structure, *logs_flat):
     def _callback(*logs_flat):
       logs = jax.tree.unflatten(structure, logs_flat)
       callback(logs)
     jax.debug.callback(_callback, *logs_flat)
->>>>>>> 423b8a21
 
   i = 0
   modified = False
@@ -149,17 +134,6 @@
 
     if eqn.primitive == lox_p:
       structure = eqn.params["structure"]
-<<<<<<< HEAD
-      invars_data = jax.tree_util.tree_unflatten(structure, eqn.invars)
-      if argnames is None:
-        invars_data_tapped = invars_data
-      else:
-        invars_data_tapped = {k: v for k, v in invars_data.items() if k in argnames}
-      invars_tapped, structure_tapped = jax.tree_util.tree_flatten(invars_data_tapped)
-      avals_tapped = jax.tree_util.tree_map(lambda var: var.aval, invars_tapped)
-      if avals_tapped:
-        print_jaxpr = jax.make_jaxpr(callback, static_argnums=(0,))(structure_tapped, *avals_tapped)
-=======
       logs = jax.tree.unflatten(structure, eqn.invars)
       if argnames is not None:
         for k in logs:
@@ -175,7 +149,6 @@
             structure_avals,
             *logs_avals_flat, 
         )
->>>>>>> 423b8a21
         jaxpr.eqns.insert(i, print_jaxpr.jaxpr.eqns[0])
         jaxpr.eqns[i].invars = jax.tree.leaves(logs)
         i += 1
